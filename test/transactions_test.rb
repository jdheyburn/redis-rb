# encoding: UTF-8

require "helper"

class TestTransactions < Test::Unit::TestCase

  include Helper

  def test_multi_discard
    r.multi

    assert_equal "QUEUED", r.set("foo", "1")
    assert_equal "QUEUED", r.get("foo")

    r.discard

    assert_equal nil, r.get("foo")
  end

  def test_multi_exec_with_a_block
    r.multi do |multi|
      multi.set "foo", "s1"
    end

    assert_equal "s1", r.get("foo")
  end

  def test_multi_exec_with_a_block_doesn_t_return_replies_for_multi_and_exec
    r1, r2, nothing_else = r.multi do |multi|
      multi.set "foo", "s1"
      multi.get "foo"
    end

    assert_equal "OK", r1
    assert_equal "s1", r2
    assert_equal nil, nothing_else
  end

  def test_assignment_inside_multi_exec_block
    r.multi do |m|
      @first = m.sadd("foo", 1)
      @second = m.sadd("foo", 1)
    end

    assert_equal true, @first.value
    assert_equal false, @second.value
  end

  # Although we could support accessing the values in these futures,
  # it doesn't make a lot of sense.
  def test_assignment_inside_multi_exec_block_with_delayed_command_errors
    assert_raise(Redis::CommandError) do
      r.multi do |m|
        @first = m.set("foo", "s1")
        @second = m.incr("foo") # not an integer
        @third = m.lpush("foo", "value") # wrong kind of value
      end
    end

    assert_equal "OK", @first.value
    assert_raise(Redis::CommandError) { @second.value }
    assert_raise(Redis::FutureNotReady) { @third.value }
  end

  def test_assignment_inside_multi_exec_block_with_immediate_command_errors
    assert_raise(Redis::CommandError) do
      r.multi do |m|
        m.doesnt_exist
        @first = m.sadd("foo", 1)
        m.doesnt_exist
        @second = m.sadd("foo", 1)
        m.doesnt_exist
      end
    end

    assert_raise(Redis::FutureNotReady) { @first.value }
    assert_raise(Redis::FutureNotReady) { @second.value }
  end

  def test_raise_immediate_errors_in_multi_exec
    assert_raise(RuntimeError) do
      r.multi do |multi|
        multi.set "bar", "s2"
        raise "Some error"
        multi.set "baz", "s3"
      end
    end

    assert_equal nil, r.get("bar")
    assert_equal nil, r.get("baz")
  end

  def test_transformed_replies_as_return_values_for_multi_exec_block
    info, _ = r.multi do |m|
      r.info
    end

    assert info.kind_of?(Hash)
  end

  def test_transformed_replies_inside_multi_exec_block
    r.multi do |m|
      @info = r.info
    end

    assert @info.value.kind_of?(Hash)
  end

  def test_raise_command_errors_in_multi_exec
    assert_raise(Redis::CommandError) do
      r.multi do |m|
        m.set("foo", "s1")
        m.incr("foo") # not an integer
        m.lpush("foo", "value") # wrong kind of value
      end
    end

    assert_equal "s1", r.get("foo")
  end

  def test_raise_command_errors_when_accessing_futures_after_multi_exec
    begin
      r.multi do |m|
        m.set("foo", "s1")
        @counter = m.incr("foo") # not an integer
      end
    rescue Exception
      # Not gonna deal with it
    end

    # We should test for Redis::Error here, but hiredis doesn't yet do
    # custom error classes.
    err = nil
    begin
      @counter.value
    rescue => err
    end

    assert err.kind_of?(RuntimeError)
  end

  def test_multi_with_a_block_yielding_the_client
    r.multi do |multi|
      multi.set "foo", "s1"
    end

    assert_equal "s1", r.get("foo")
  end

  def test_watch_with_an_unmodified_key
    r.watch "foo"
    r.multi do |multi|
      multi.set "foo", "s1"
    end

    assert_equal "s1", r.get("foo")
  end

  def test_watch_with_an_unmodified_key_passed_as_array
    r.watch ["foo", "bar"]
    r.multi do |multi|
      multi.set "foo", "s1"
    end

    assert_equal "s1", r.get("foo")
  end

  def test_watch_with_a_modified_key
    r.watch "foo"
    r.set "foo", "s1"
    res = r.multi do |multi|
      multi.set "foo", "s2"
    end

    assert_equal nil, res
    assert_equal "s1", r.get("foo")
  end

  def test_watch_with_a_modified_key_passed_as_array
    r.watch ["foo", "bar"]
    r.set "foo", "s1"
    res = r.multi do |multi|
      multi.set "foo", "s2"
    end

<<<<<<< HEAD
    assert_equal nil, res
    assert_equal "s1", r.get("foo")
=======
test "WATCH with a block and an unmodified key" do |r|
  result = r.watch "foo" do
    r.multi do |multi|
      multi.set "foo", "s1"
    end
  end

  assert ["OK"] == result
  assert "s1" == r.get("foo")
end

test "WATCH with a block and a modified key" do |r|
  result = r.watch "foo" do
    r.set "foo", "s2"
    r.multi do |multi|
      multi.set "foo", "s1"
    end
  end

  assert nil == result
  assert "s2" == r.get("foo")
end

test "WATCH with a block that raises an exception" do |r|
  r.set("foo", "s1")

  begin
    r.watch "foo" do
      raise "test"
    end
  rescue RuntimeError
  end

  r.set("foo", "s2")

  # If the watch was still set from within the block above, this multi/exec
  # would fail. This proves that raising an exception above unwatches.
  r.multi do |multi|
    multi.set "foo", "s3"
  end

  assert "s3" == r.get("foo")
end

test "UNWATCH with a modified key" do |r|
  r.watch "foo"
  r.set "foo", "s1"
  r.unwatch
  r.multi do |multi|
    multi.set "foo", "s2"
>>>>>>> 5cbaa61f
  end

  def test_unwatch_with_a_modified_key
    r.watch "foo"
    r.set "foo", "s1"
    r.unwatch
    r.multi do |multi|
      multi.set "foo", "s2"
    end

    assert_equal "s2", r.get("foo")
  end
end<|MERGE_RESOLUTION|>--- conflicted
+++ resolved
@@ -183,61 +183,52 @@
       multi.set "foo", "s2"
     end
 
-<<<<<<< HEAD
     assert_equal nil, res
     assert_equal "s1", r.get("foo")
-=======
-test "WATCH with a block and an unmodified key" do |r|
-  result = r.watch "foo" do
-    r.multi do |multi|
-      multi.set "foo", "s1"
-    end
-  end
-
-  assert ["OK"] == result
-  assert "s1" == r.get("foo")
-end
-
-test "WATCH with a block and a modified key" do |r|
-  result = r.watch "foo" do
-    r.set "foo", "s2"
-    r.multi do |multi|
-      multi.set "foo", "s1"
-    end
-  end
-
-  assert nil == result
-  assert "s2" == r.get("foo")
-end
-
-test "WATCH with a block that raises an exception" do |r|
-  r.set("foo", "s1")
-
-  begin
-    r.watch "foo" do
-      raise "test"
-    end
-  rescue RuntimeError
-  end
-
-  r.set("foo", "s2")
-
-  # If the watch was still set from within the block above, this multi/exec
-  # would fail. This proves that raising an exception above unwatches.
-  r.multi do |multi|
-    multi.set "foo", "s3"
-  end
-
-  assert "s3" == r.get("foo")
-end
-
-test "UNWATCH with a modified key" do |r|
-  r.watch "foo"
-  r.set "foo", "s1"
-  r.unwatch
-  r.multi do |multi|
-    multi.set "foo", "s2"
->>>>>>> 5cbaa61f
+  end
+
+  def test_watch_with_a_block_and_an_unmodified_key
+    result = r.watch "foo" do
+      r.multi do |multi|
+        multi.set "foo", "s1"
+      end
+    end
+
+    assert_equal ["OK"], result
+    assert_equal "s1", r.get("foo")
+  end
+
+  def test_watch_with_a_block_and_a_modified_key
+    result = r.watch "foo" do
+      r.set "foo", "s1"
+      r.multi do |multi|
+        multi.set "foo", "s2"
+      end
+    end
+
+    assert_equal nil, result
+    assert_equal "s1", r.get("foo")
+  end
+
+  def test_watch_with_a_block_that_raises_an_exception
+    r.set("foo", "s1")
+
+    begin
+      r.watch "foo" do
+        raise "test"
+      end
+    rescue RuntimeError
+    end
+
+    r.set("foo", "s2")
+
+    # If the watch was still set from within the block above, this multi/exec
+    # would fail. This proves that raising an exception above unwatches.
+    r.multi do |multi|
+      multi.set "foo", "s3"
+    end
+
+    assert_equal "s3", r.get("foo")
   end
 
   def test_unwatch_with_a_modified_key
