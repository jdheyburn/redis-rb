--- conflicted
+++ resolved
@@ -82,14 +82,9 @@
   task :hiredis do
     require "cutest"
 
-<<<<<<< HEAD
-  begin
-    require 'redis/connection/hiredis'
-=======
     isolated do
       begin
         require "redis/connection/hiredis"
->>>>>>> 9ecbbf7b
 
         puts
         puts "Running tests against hiredis v#{Hiredis::VERSION}"
@@ -101,48 +96,58 @@
     end
   end
 
-  begin
-    require 'redis/connection/synchrony'
-
-    # Make cutest fiber + eventmachine aware
-    undef test if defined? test
-    def test(name = nil, &block)
-      cutest[:test] = name
-
-      blk = Proc.new do
-        prepare.each { |blk| blk.call }
-        block.call(setup && setup.call)
-      end
-
-      t = Thread.current[:cutest]
-      if defined? EventMachine
-        EM.synchrony do
-          Thread.current[:cutest] = t
-          blk.call
-          EM.stop
-        end
-      else
-        blk.call
-      end
-    end
-
-    puts
-    puts "Running tests against em-synchrony"
-
-    threaded_tests = [
-      './test/distributed_blocking_commands_test.rb',
-      './test/distributed_publish_subscribe_test.rb',
-      './test/publish_subscribe_test.rb',
-      './test/remote_server_control_commands_test.rb',
-      './test/thread_safety_test.rb',
-      './test/error_replies_test.rb'
-    ]
-
-    Cutest.run(Dir['./test/**/*_test.rb'] - threaded_tests)
-  rescue
-    puts "Skipping tests against em-synchrony"
-  end
-end
+  desc "Run tests against the em-synchrony driver"
+  task :synchrony do
+    require "cutest"
+
+    isolated do
+      begin
+        require "redis/connection/synchrony"
+
+        # Make cutest fiber + eventmachine aware
+        undef test if defined? test
+        def test(name = nil, &block)
+          cutest[:test] = name
+
+          blk = Proc.new do
+            prepare.each { |blk| blk.call }
+            block.call(setup && setup.call)
+          end
+
+          t = Thread.current[:cutest]
+          if defined? EventMachine
+            EM.synchrony do
+              Thread.current[:cutest] = t
+              blk.call
+              EM.stop
+            end
+          else
+            blk.call
+          end
+        end
+
+        puts
+        puts "Running tests against em-synchrony"
+
+        threaded_tests = [
+          './test/distributed_blocking_commands_test.rb',
+          './test/distributed_publish_subscribe_test.rb',
+          './test/publish_subscribe_test.rb',
+          './test/remote_server_control_commands_test.rb',
+          './test/thread_safety_test.rb',
+          './test/error_replies_test.rb'
+        ]
+
+        Cutest.run(Dir['./test/**/*_test.rb'] - threaded_tests)
+      rescue Exception => e
+        puts e
+        puts e.backtrace.join("\n")
+        puts "Skipping tests against em-synchrony"
+      end
+    end
+  end
+end
+
 
 Rake::GemPackageTask.new(spec) do |pkg|
   pkg.gem_spec = spec
